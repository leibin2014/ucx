--- conflicted
+++ resolved
@@ -564,16 +564,10 @@
 
 static inline ssize_t uct_tcp_ep_sendv(uct_tcp_ep_t *ep)
 {
-<<<<<<< HEAD
     uct_tcp_iface_t *iface     = ucs_derived_of(ep->super.super.iface,
                                                 uct_tcp_iface_t);
     uct_tcp_ep_zcopy_tx_t *ctx = (uct_tcp_ep_zcopy_tx_t*)ep->tx.buf;
-=======
-    uct_tcp_iface_t *iface      = ucs_derived_of(ep->super.super.iface,
-                                                 uct_tcp_iface_t);
-    uct_tcp_ep_zcopy_ctx_t *ctx = (uct_tcp_ep_zcopy_ctx_t*)ep->tx.buf;
     size_t sent_length;
->>>>>>> 431a40f6
     ucs_status_t status;
 
     ucs_assertv(ep->tx.offset < ep->tx.length, "ep=%p", ep);
@@ -691,14 +685,9 @@
 
 static unsigned uct_tcp_ep_progress_data_tx(uct_tcp_ep_t *ep)
 {
-<<<<<<< HEAD
-    unsigned count = 0;
-    size_t sent_length;
-    ucs_status_t status;
-=======
     unsigned ret = 0;
     ssize_t offset;
->>>>>>> 431a40f6
+    ucs_status_t status;
 
     ucs_trace_func("ep=%p", ep);
 

/**
 * Copyright (C) Mellanox Technologies Ltd. 2019.  ALL RIGHTS RESERVED.
 * See file LICENSE for terms.
 */

#include "tcp.h"

#include <ucs/async/async.h>


void uct_tcp_cm_change_conn_state(uct_tcp_ep_t *ep,
                                  uct_tcp_ep_conn_state_t new_conn_state)
{
    int full_log           = 1;
    uct_tcp_iface_t *iface = ucs_derived_of(ep->super.super.iface,
                                            uct_tcp_iface_t);
    char str_local_addr[UCS_SOCKADDR_STRING_LEN];
    char str_remote_addr[UCS_SOCKADDR_STRING_LEN];
    char str_ctx_caps[UCT_TCP_EP_CTX_CAPS_STR_MAX];
    uct_tcp_ep_conn_state_t old_conn_state;

    old_conn_state = ep->conn_state;
    ep->conn_state = new_conn_state;

    switch(ep->conn_state) {
    case UCT_TCP_EP_CONN_STATE_CONNECTING:
    case UCT_TCP_EP_CONN_STATE_WAITING_ACK:
        if (old_conn_state == UCT_TCP_EP_CONN_STATE_CLOSED) {
            uct_tcp_iface_outstanding_inc(iface);
        } else {
            ucs_assert((ep->conn_state == UCT_TCP_EP_CONN_STATE_CONNECTING) ||
                       (old_conn_state == UCT_TCP_EP_CONN_STATE_CONNECTING));
        }
        break;
    case UCT_TCP_EP_CONN_STATE_CONNECTED:
        ucs_assert((old_conn_state == UCT_TCP_EP_CONN_STATE_CONNECTING) ||
                   (old_conn_state == UCT_TCP_EP_CONN_STATE_WAITING_ACK) ||
                   (old_conn_state == UCT_TCP_EP_CONN_STATE_ACCEPTING));
        if ((old_conn_state == UCT_TCP_EP_CONN_STATE_WAITING_ACK) ||
            /* it may happen when a peer is going to use this EP with socket
             * from accepted connection in case of handling simultaneous
             * connection establishment */
            (old_conn_state == UCT_TCP_EP_CONN_STATE_CONNECTING)) {
            uct_tcp_iface_outstanding_dec(iface);
        }
        if (ep->ctx_caps & UCS_BIT(UCT_TCP_EP_CTX_TYPE_TX)) {
            /* Progress possibly pending TX operations */
            uct_tcp_ep_pending_queue_dispatch(ep);
        }
        break;
    case UCT_TCP_EP_CONN_STATE_CLOSED:
        ucs_assert(old_conn_state != UCT_TCP_EP_CONN_STATE_CLOSED);
        if ((old_conn_state == UCT_TCP_EP_CONN_STATE_CONNECTING) ||
            (old_conn_state == UCT_TCP_EP_CONN_STATE_WAITING_ACK)) {
            uct_tcp_iface_outstanding_dec(iface);
        } else if (old_conn_state == UCT_TCP_EP_CONN_STATE_ACCEPTING) {
            /* Since ep::peer_addr is 0'ed, we have to print w/o peer's address */
            full_log = 0;
        }
        break;
    default:
        ucs_assert(ep->conn_state == UCT_TCP_EP_CONN_STATE_ACCEPTING);
        /* Since ep::peer_addr is 0'ed and client's <address:port>
         * has already been logged, print w/o peer's address */
        full_log = 0;
        break;
    }

    if (full_log) {
        ucs_debug("tcp_ep %p: %s -> %s for the [%s]<->[%s] connection %s",
                  ep, uct_tcp_ep_cm_state[old_conn_state].name,
                  uct_tcp_ep_cm_state[ep->conn_state].name,
                  ucs_sockaddr_str((const struct sockaddr*)&iface->config.ifaddr,
                                   str_local_addr, UCS_SOCKADDR_STRING_LEN),
                  ucs_sockaddr_str((const struct sockaddr*)&ep->peer_addr,
                                   str_remote_addr, UCS_SOCKADDR_STRING_LEN),
                  uct_tcp_ep_ctx_caps_str(ep->ctx_caps, str_ctx_caps));
    } else {
        ucs_debug("tcp_ep %p: %s -> %s",
                  ep, uct_tcp_ep_cm_state[old_conn_state].name,
                  uct_tcp_ep_cm_state[ep->conn_state].name);
    }
}

static ucs_status_t uct_tcp_cm_io_err_handler_cb(void *arg, int io_errno)
{
    uct_tcp_ep_t *ep = (uct_tcp_ep_t*)arg;

    /* check whether this is possible somaxconn exceeded reason or not */
    if (((ep->conn_state == UCT_TCP_EP_CONN_STATE_CONNECTING) ||
         (ep->conn_state == UCT_TCP_EP_CONN_STATE_WAITING_ACK)) &&
        ((io_errno == ECONNRESET) || (io_errno == ECONNREFUSED))) {
        ucs_error("try to increase \"net.core.somaxconn\" on the remote node");
    }

    /* always want to print the default error */
    return UCS_ERR_NO_PROGRESS;
}

/* `fmt_str` parameter has to contain "%s" to write event type */
static void uct_tcp_cm_trace_conn_pkt(const uct_tcp_ep_t *ep,
                                      ucs_log_level_t log_level,
                                      const char *fmt_str,
                                      uct_tcp_cm_conn_event_t event)
{
    char event_str[64] = { 0 };
    char str_addr[UCS_SOCKADDR_STRING_LEN], msg[128], *p;

    p = event_str;
    if (event & UCT_TCP_CM_CONN_REQ) {
        ucs_snprintf_zero(event_str, sizeof(event_str), "%s",
                          UCS_PP_MAKE_STRING(UCT_TCP_CM_CONN_REQ));
        p += strlen(event_str);
    }

    if (event & UCT_TCP_CM_CONN_ACK) {
        if (p != event_str) {
            ucs_snprintf_zero(p, sizeof(event_str) - (p - event_str), " | ");
            p += strlen(p);
        }
        ucs_snprintf_zero(p, sizeof(event_str) - (p - event_str), "%s",
                          UCS_PP_MAKE_STRING(UCT_TCP_CM_CONN_ACK));
        p += strlen(event_str);
    }

    if (event_str == p) {
        ucs_snprintf_zero(event_str, sizeof(event_str), "UNKNOWN (%d)", event);
        log_level = UCS_LOG_LEVEL_ERROR;
    }

    ucs_snprintf_zero(msg, sizeof(msg), fmt_str, event_str);

    ucs_log(log_level, "tcp_ep %p: %s %s", ep, msg,
            ucs_sockaddr_str((const struct sockaddr*)&ep->peer_addr,
                             str_addr, UCS_SOCKADDR_STRING_LEN));
}

ucs_status_t uct_tcp_cm_send_event(uct_tcp_ep_t *ep, uct_tcp_cm_conn_event_t event)
{
    uct_tcp_iface_t *iface = ucs_derived_of(ep->super.super.iface,
                                            uct_tcp_iface_t);
    void *pkt_buf;
    size_t pkt_length, cm_pkt_length;
    uct_tcp_cm_conn_req_pkt_t *conn_pkt;
    uct_tcp_cm_conn_event_t *pkt_event;
    uct_tcp_am_hdr_t *pkt_hdr;
    ucs_status_t status;

    ucs_assertv(!(event & ~(UCT_TCP_CM_CONN_REQ | UCT_TCP_CM_CONN_ACK)),
                "ep=%p", ep);

    pkt_length        = sizeof(*pkt_hdr);
    if (event == UCT_TCP_CM_CONN_REQ) {
        cm_pkt_length = sizeof(*conn_pkt);
    } else {
        cm_pkt_length = sizeof(event);
    }
    pkt_length       += cm_pkt_length;
    pkt_buf           = ucs_alloca(pkt_length);

    pkt_hdr         = (uct_tcp_am_hdr_t*)pkt_buf;
    pkt_hdr->am_id  = UCT_AM_ID_MAX;
    pkt_hdr->length = cm_pkt_length;

    if (event == UCT_TCP_CM_CONN_REQ) {
        conn_pkt             = (uct_tcp_cm_conn_req_pkt_t*)(pkt_hdr + 1);
        conn_pkt->event      = UCT_TCP_CM_CONN_REQ;
        conn_pkt->iface_addr = iface->config.ifaddr;
    } else {
        pkt_event            = (uct_tcp_cm_conn_event_t*)(pkt_hdr + 1);
        *pkt_event           = event;
    }

    status = ucs_socket_send(ep->fd, pkt_buf, pkt_length,
                             uct_tcp_cm_io_err_handler_cb, ep);
    if (status != UCS_OK) {
        uct_tcp_cm_trace_conn_pkt(ep, UCS_LOG_LEVEL_ERROR,
                                  "unable to send %s to", event);
    } else {
        uct_tcp_cm_trace_conn_pkt(ep, UCS_LOG_LEVEL_TRACE,
                                  "%s sent to", event);
    }
    return status;
}

ucs_status_t uct_tcp_cm_add_ep(uct_tcp_iface_t *iface, uct_tcp_ep_t *ep)
{
    ucs_list_link_t *ep_list;
    khiter_t iter;
    int ret;

    iter = kh_get(uct_tcp_cm_eps, &iface->ep_cm_map, ep->peer_addr);
    if (iter == kh_end(&iface->ep_cm_map)) {
        ep_list = ucs_malloc(sizeof(*ep_list), "tcp_ep_cm_map_entry");
        if (ep_list == NULL) {
            return UCS_ERR_NO_MEMORY;
        }

        ucs_list_head_init(ep_list);
        iter = kh_put(uct_tcp_cm_eps, &iface->ep_cm_map, ep->peer_addr, &ret);
        kh_value(&iface->ep_cm_map, iter) = ep_list;

        ucs_debug("tcp_iface %p: %p list added to map", iface, ep_list);
    } else {
        ep_list = kh_value(&iface->ep_cm_map, iter);
        ucs_assertv(!ucs_list_is_empty(ep_list), "iface=%p", iface);
    }

    uct_tcp_iface_remove_ep(ep);

    ucs_list_add_tail(ep_list, &ep->list);
    ucs_debug("tcp_iface %p: tcp_ep %p added to %p list",
              iface, ep, ep_list);

    return UCS_OK;
}

void uct_tcp_cm_remove_ep(uct_tcp_iface_t *iface, uct_tcp_ep_t *ep)
{
    ucs_list_link_t *ep_list;
    khiter_t iter;

    iter = kh_get(uct_tcp_cm_eps, &iface->ep_cm_map, ep->peer_addr);
    ucs_assertv(iter != kh_end(&iface->ep_cm_map), "iface=%p", iface);

    ep_list = kh_value(&iface->ep_cm_map, iter);
    ucs_assertv(!ucs_list_is_empty(ep_list), "iface=%p", iface);

    ucs_list_del(&ep->list);
    ucs_debug("tcp_iface %p: tcp_ep %p removed from %p list",
              iface, ep, ep_list);

    uct_tcp_iface_add_ep(ep);

    if (ucs_list_is_empty(ep_list)) {
        kh_del(uct_tcp_cm_eps, &iface->ep_cm_map, iter);
        ucs_debug("tcp_iface %p: %p list removed from map",
                  iface, ep_list);
        ucs_free(ep_list);
    }
}

uct_tcp_ep_t *uct_tcp_cm_search_ep(uct_tcp_iface_t *iface,
                                   const struct sockaddr_in *peer_addr,
                                   uct_tcp_ep_ctx_type_t with_ctx_type)
{
    uct_tcp_ep_t *ep;
    ucs_list_link_t *ep_list;
    khiter_t iter;

    iter = kh_get(uct_tcp_cm_eps, &iface->ep_cm_map, *peer_addr);
    if (iter != kh_end(&iface->ep_cm_map)) {
        ep_list = kh_value(&iface->ep_cm_map, iter);
        ucs_assertv(!ucs_list_is_empty(ep_list), "iface=%p", iface);

        ucs_list_for_each(ep, ep_list, list) {
            if (ep->ctx_caps & UCS_BIT(with_ctx_type)) {
                return ep;
            }
        }
    }

    return NULL;
}

void uct_tcp_cm_purge_ep(uct_tcp_ep_t *ep)
{
    /* Move from a khash's EP list to iface's EP list */
    ucs_list_del(&ep->list);
    uct_tcp_ep_change_ctx_caps(ep, 0);
    uct_tcp_iface_add_ep(ep);
}

static ucs_status_t
uct_tcp_cm_simult_conn_accept_remote_conn(uct_tcp_ep_t *accept_ep,
                                          uct_tcp_ep_t *connect_ep,
                                          unsigned *progress_count)
{
    uct_tcp_cm_conn_event_t event;
    ucs_status_t status;

    /* 1. Close the allocated socket `fd` to avoid reading any
     *    events for this socket and assign the socket `fd` returned
     *    from `accept()` to the found EP */
    uct_tcp_ep_mod_events(connect_ep, 0, connect_ep->events);
    ucs_assertv(connect_ep->events == 0,
                "Requested epoll events must be 0-ed for ep=%p", connect_ep);

    close(connect_ep->fd);
    connect_ep->fd = accept_ep->fd;

    /* 2. Migrate RX from the EP allocated during accepting connection to
     *    the found EP */
    status = uct_tcp_ep_move_ctx_cap(accept_ep, connect_ep,
                                     UCT_TCP_EP_CTX_TYPE_RX);
    if (status != UCS_OK) {
        return status;
    }

    /* 3. Destroy the EP allocated during accepting connection
     *    (set its socket `fd` to -1 prior to avoid closing this socket) */
    uct_tcp_ep_mod_events(accept_ep, 0, EPOLLIN);
    accept_ep->fd = -1;
    uct_tcp_ep_destroy_internal(&accept_ep->super.super);
    accept_ep = NULL;

    /* 4. Send ACK to the peer */
    event = UCT_TCP_CM_CONN_ACK;

    /* 5. If found EP is still connecting, tie REQ with ACK and send
     *    it to the peer using new socket fd to ensure that the peer
     *    will be able to receive the data from us */
    if (connect_ep->conn_state == UCT_TCP_EP_CONN_STATE_CONNECTING) {
        event |= UCT_TCP_CM_CONN_REQ;
    }

    status = uct_tcp_cm_send_event(connect_ep, event);
    if (status != UCS_OK) {
        return status;
    }

    (*progress_count)++;

    /* 6. Now fully connected to the peer */
    uct_tcp_ep_mod_events(connect_ep, EPOLLIN | EPOLLOUT, 0);
    uct_tcp_cm_change_conn_state(connect_ep, UCT_TCP_EP_CONN_STATE_CONNECTED);

    return UCS_OK;
}

static ucs_status_t uct_tcp_cm_handle_simult_conn(uct_tcp_iface_t *iface,
                                                  uct_tcp_ep_t *accept_ep,
                                                  uct_tcp_ep_t *connect_ep,
                                                  unsigned *progress_count)
{
    int accept_conn = 0;
    ucs_status_t status;
    int cmp;

    if (connect_ep->conn_state != UCT_TCP_EP_CONN_STATE_CONNECTED) {
        cmp = ucs_sockaddr_cmp((const struct sockaddr*)&connect_ep->peer_addr,
                               (const struct sockaddr*)&iface->config.ifaddr,
                               &status);
        if (status != UCS_OK) {
            return status;
        }
        accept_conn = (cmp < 0);
    }

    if (!accept_conn) {
        /* Migrate RX from the EP allocated during accepting connection to
         * the found EP. Don't set anything if != CONNECTED, because we need
         * to handle a connection data */
        status = uct_tcp_ep_move_ctx_cap(accept_ep, connect_ep,
                                         UCT_TCP_EP_CTX_TYPE_RX);
        if (status != UCS_OK) {
            return status;
        }

<<<<<<< HEAD
        if (connect_ep->conn_state == UCT_TCP_EP_CONN_STATE_CONNECTED) {
            uct_tcp_ep_mod_events(connect_ep, EPOLLIN, 0);
        }
=======
    uct_tcp_cm_change_conn_state(ep, UCT_TCP_EP_CONN_STATE_WAITING_ACK);
    uct_tcp_ep_mod_events(ep, UCS_EVENT_SET_EVREAD, UCS_EVENT_SET_EVWRITE);
>>>>>>> 0a3bcffe

        /* Destroy the EP allocated during accepting connection */
        uct_tcp_ep_destroy_internal(&accept_ep->super.super);
    } else /* our iface address less than remote && we are not connected */ {
        /* Accept the remote connection and close the current one */
        ucs_assertv(cmp != 0, "peer addresses for accepted tcp_ep %p and "
                    "found tcp_ep %p mustn't be equal", accept_ep, connect_ep);
        status = uct_tcp_cm_simult_conn_accept_remote_conn(accept_ep, connect_ep,
                                                           progress_count);
        if (status != UCS_OK) {
            return status;
        }
    }

    return status;
}

static unsigned
uct_tcp_cm_handle_conn_req(uct_tcp_ep_t **ep_p,
                           const uct_tcp_cm_conn_req_pkt_t *cm_req_pkt)
{
    uct_tcp_ep_t *ep        = *ep_p;
    uct_tcp_iface_t *iface  = ucs_derived_of(ep->super.super.iface,
                                             uct_tcp_iface_t);
    unsigned progress_count = 0;
    ucs_status_t status;
    uct_tcp_ep_t *peer_ep;

    ep->peer_addr = cm_req_pkt->iface_addr;
    uct_tcp_cm_trace_conn_pkt(ep, UCS_LOG_LEVEL_TRACE,
                              "%s received from", UCT_TCP_CM_CONN_REQ);

    status = uct_tcp_ep_add_ctx_cap(ep, UCT_TCP_EP_CTX_TYPE_RX);
    if (status != UCS_OK) {
<<<<<<< HEAD
        goto err;
    }

    if (ep->conn_state == UCT_TCP_EP_CONN_STATE_CONNECTED) {
        status = uct_tcp_cm_send_event(ep, UCT_TCP_CM_CONN_ACK);
        if (status != UCS_OK) {
            goto err;
        }
        return 1;
    }

    ucs_assertv(!(ep->ctx_caps & UCS_BIT(UCT_TCP_EP_CTX_TYPE_TX)),
                "ep %p mustn't have TX cap", ep);

    if (!uct_tcp_ep_is_self(ep) &&
        (peer_ep = uct_tcp_cm_search_ep(iface, &ep->peer_addr,
                                        UCT_TCP_EP_CTX_TYPE_TX))) {
        status = uct_tcp_cm_handle_simult_conn(iface, ep, peer_ep,
                                               &progress_count);
        if (status != UCS_OK) {
            goto err;
        }
        *ep_p = NULL;
    } else {
        /* Just accept this connection and make it operational for RX events */
        status = uct_tcp_cm_send_event(ep, UCT_TCP_CM_CONN_ACK);
        if (status != UCS_OK) {
            goto err;
        }

        uct_tcp_cm_change_conn_state(ep, UCT_TCP_EP_CONN_STATE_CONNECTED);

        progress_count = 1;
=======
        uct_tcp_ep_mod_events(ep, 0, UCS_EVENT_SET_EVREAD);
        return 0;
>>>>>>> 0a3bcffe
    }

    return progress_count;

<<<<<<< HEAD
err:
    if (!(ep->ctx_caps & UCS_BIT(UCT_TCP_EP_CTX_TYPE_TX))) {
        uct_tcp_ep_destroy_internal(&ep->super.super);
    }
    return progress_count;
}
=======
    ep->ctx_caps |= UCS_BIT(UCT_TCP_EP_CTX_TYPE_TX);
    uct_tcp_cm_change_conn_state(ep, UCT_TCP_EP_CONN_STATE_CONNECTED);
    uct_tcp_ep_mod_events(ep, UCS_EVENT_SET_EVWRITE, UCS_EVENT_SET_EVREAD);
>>>>>>> 0a3bcffe

static void uct_tcp_cm_handle_conn_ack(uct_tcp_ep_t *ep)
{
    if (ep->conn_state != UCT_TCP_EP_CONN_STATE_CONNECTED) {
        uct_tcp_cm_change_conn_state(ep, UCT_TCP_EP_CONN_STATE_CONNECTED);
    }
}

unsigned uct_tcp_cm_handle_conn_pkt(uct_tcp_ep_t **ep, void *pkt, uint32_t length)
{
    ucs_status_t status;
    uct_tcp_cm_conn_event_t cm_event;
    uct_tcp_cm_conn_req_pkt_t *cm_req_pkt;

    ucs_assertv(length >= sizeof(cm_event), "ep=%p", *ep);

    cm_event = *((uct_tcp_cm_conn_event_t*)pkt);

    switch (cm_event) {
    case UCT_TCP_CM_CONN_REQ:
        /* Don't trace received CM packet here, because
         * EP doesn't contain the peer address */
        ucs_assertv(length == sizeof(*cm_req_pkt), "ep=%p", *ep);
        cm_req_pkt = (uct_tcp_cm_conn_req_pkt_t*)pkt;
        return uct_tcp_cm_handle_conn_req(ep, cm_req_pkt);
    case UCT_TCP_CM_CONN_ACK_WITH_REQ:
        status = uct_tcp_ep_add_ctx_cap(*ep, UCT_TCP_EP_CTX_TYPE_RX);
        if (status != UCS_OK) {
            return 0;
        }
        /* fall through */
    case UCT_TCP_CM_CONN_ACK:
        uct_tcp_cm_trace_conn_pkt(*ep, UCS_LOG_LEVEL_TRACE,
                                  "%s received from", cm_event);
        ucs_assertv(length == sizeof(cm_event), "ep=%p", *ep);
        uct_tcp_cm_handle_conn_ack(*ep);
        return 0;
    }

    ucs_error("tcp_ep %p: unknown CM event received %d", *ep, cm_event);
    return 0;
}

unsigned uct_tcp_cm_conn_progress(uct_tcp_ep_t *ep)
{
    ucs_status_t status;

    status = ucs_socket_connect_nb_get_status(ep->fd);
    if (status != UCS_OK) {
        if (status == UCS_INPROGRESS) {
            return 0;
        }
        goto err;
    }

    status = uct_tcp_cm_send_event(ep, UCT_TCP_CM_CONN_REQ);
    if (status != UCS_OK) {
        return 0;
    }

    uct_tcp_cm_change_conn_state(ep, UCT_TCP_EP_CONN_STATE_WAITING_ACK);
    uct_tcp_ep_mod_events(ep, EPOLLIN, 0);

<<<<<<< HEAD
    ucs_assertv((ep->tx.length == 0) && (ep->tx.offset == 0) &&
                (ep->tx.buf == NULL), "ep=%p", ep);
=======
 err:
    uct_tcp_ep_mod_events(ep, 0, UCS_EVENT_SET_EVREAD);
    uct_tcp_ep_destroy(&ep->super.super);
>>>>>>> 0a3bcffe
    return 1;

err:
    uct_tcp_ep_set_failed(ep);
    return 0;
}

ucs_status_t uct_tcp_cm_conn_start(uct_tcp_ep_t *ep)
{
    uct_tcp_ep_conn_state_t new_conn_state;
    uint32_t req_events;
    ucs_status_t status;

    status = ucs_socket_connect(ep->fd, (const struct sockaddr*)&ep->peer_addr);
    if (status == UCS_INPROGRESS) {
        new_conn_state  = UCT_TCP_EP_CONN_STATE_CONNECTING;
        req_events      = UCS_EVENT_SET_EVWRITE;
        status          = UCS_OK;
    } else if (status == UCS_OK) {
        status = uct_tcp_cm_send_event(ep, UCT_TCP_CM_CONN_REQ);
        if (status != UCS_OK) {
            return status;
        }

        new_conn_state  = UCT_TCP_EP_CONN_STATE_WAITING_ACK;
        req_events      = UCS_EVENT_SET_EVREAD;
    } else {
        new_conn_state  = UCT_TCP_EP_CONN_STATE_CLOSED;
        req_events      = 0;
    }

    uct_tcp_cm_change_conn_state(ep, new_conn_state);
    uct_tcp_ep_mod_events(ep, req_events, 0);
    return status;
}

/* This function is called from async thread */
ucs_status_t uct_tcp_cm_handle_incoming_conn(uct_tcp_iface_t *iface,
                                             const struct sockaddr_in *peer_addr,
                                             int fd)
{
    char str_local_addr[UCS_SOCKADDR_STRING_LEN];
    char str_remote_addr[UCS_SOCKADDR_STRING_LEN];
    ucs_status_t status;
    uct_tcp_ep_t *ep;

    status = uct_tcp_ep_init(iface, fd, NULL, &ep);
    if (status != UCS_OK) {
        return status;
    }

    uct_tcp_cm_change_conn_state(ep, UCT_TCP_EP_CONN_STATE_ACCEPTING);
    uct_tcp_ep_mod_events(ep, UCS_EVENT_SET_EVREAD, 0);

    ucs_debug("tcp_iface %p: accepted connection from "
              "%s on %s to tcp_ep %p (fd %d)", iface,
              ucs_sockaddr_str((const struct sockaddr*)peer_addr,
                               str_remote_addr, UCS_SOCKADDR_STRING_LEN),
              ucs_sockaddr_str((const struct sockaddr*)&iface->config.ifaddr,
                               str_local_addr, UCS_SOCKADDR_STRING_LEN),
              ep, fd);
    return UCS_OK;
}<|MERGE_RESOLUTION|>--- conflicted
+++ resolved
@@ -357,15 +357,9 @@
             return status;
         }
 
-<<<<<<< HEAD
         if (connect_ep->conn_state == UCT_TCP_EP_CONN_STATE_CONNECTED) {
-            uct_tcp_ep_mod_events(connect_ep, EPOLLIN, 0);
-        }
-=======
-    uct_tcp_cm_change_conn_state(ep, UCT_TCP_EP_CONN_STATE_WAITING_ACK);
-    uct_tcp_ep_mod_events(ep, UCS_EVENT_SET_EVREAD, UCS_EVENT_SET_EVWRITE);
->>>>>>> 0a3bcffe
-
+            uct_tcp_ep_mod_events(ep, UCS_EVENT_SET_EVREAD, 0);
+        }
         /* Destroy the EP allocated during accepting connection */
         uct_tcp_ep_destroy_internal(&accept_ep->super.super);
     } else /* our iface address less than remote && we are not connected */ {
@@ -399,7 +393,6 @@
 
     status = uct_tcp_ep_add_ctx_cap(ep, UCT_TCP_EP_CTX_TYPE_RX);
     if (status != UCS_OK) {
-<<<<<<< HEAD
         goto err;
     }
 
@@ -433,26 +426,16 @@
         uct_tcp_cm_change_conn_state(ep, UCT_TCP_EP_CONN_STATE_CONNECTED);
 
         progress_count = 1;
-=======
-        uct_tcp_ep_mod_events(ep, 0, UCS_EVENT_SET_EVREAD);
-        return 0;
->>>>>>> 0a3bcffe
     }
 
     return progress_count;
 
-<<<<<<< HEAD
 err:
     if (!(ep->ctx_caps & UCS_BIT(UCT_TCP_EP_CTX_TYPE_TX))) {
         uct_tcp_ep_destroy_internal(&ep->super.super);
     }
     return progress_count;
 }
-=======
-    ep->ctx_caps |= UCS_BIT(UCT_TCP_EP_CTX_TYPE_TX);
-    uct_tcp_cm_change_conn_state(ep, UCT_TCP_EP_CONN_STATE_CONNECTED);
-    uct_tcp_ep_mod_events(ep, UCS_EVENT_SET_EVWRITE, UCS_EVENT_SET_EVREAD);
->>>>>>> 0a3bcffe
 
 static void uct_tcp_cm_handle_conn_ack(uct_tcp_ep_t *ep)
 {
@@ -516,14 +499,8 @@
     uct_tcp_cm_change_conn_state(ep, UCT_TCP_EP_CONN_STATE_WAITING_ACK);
     uct_tcp_ep_mod_events(ep, EPOLLIN, 0);
 
-<<<<<<< HEAD
     ucs_assertv((ep->tx.length == 0) && (ep->tx.offset == 0) &&
                 (ep->tx.buf == NULL), "ep=%p", ep);
-=======
- err:
-    uct_tcp_ep_mod_events(ep, 0, UCS_EVENT_SET_EVREAD);
-    uct_tcp_ep_destroy(&ep->super.super);
->>>>>>> 0a3bcffe
     return 1;
 
 err:

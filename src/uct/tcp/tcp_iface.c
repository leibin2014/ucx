/**
 * Copyright (C) Mellanox Technologies Ltd. 2001-2019.  ALL RIGHTS RESERVED.
 * Copyright (c) 2019, NVIDIA CORPORATION. All rights reserved.
 * See file LICENSE for terms.
 */

#ifdef HAVE_CONFIG_H
#  include "config.h"
#endif

#include "tcp.h"

#include <ucs/async/async.h>
#include <ucs/sys/string.h>
#include <ucs/config/types.h>
#include <sys/socket.h>
#include <sys/poll.h>
#include <netinet/tcp.h>
#include <dirent.h>


static ucs_config_field_t uct_tcp_iface_config_table[] = {
  {"", "", NULL,
   ucs_offsetof(uct_tcp_iface_config_t, super),
   UCS_CONFIG_TYPE_TABLE(uct_iface_config_table)},

  {"TX_SEG_SIZE", "8kb",
   "Size of send copy-out buffer",
   ucs_offsetof(uct_tcp_iface_config_t, tx_seg_size), UCS_CONFIG_TYPE_MEMUNITS},
  
  {"RX_SEG_SIZE", "64kb",
   "Size of receive copy-out buffer",
   ucs_offsetof(uct_tcp_iface_config_t, rx_seg_size), UCS_CONFIG_TYPE_MEMUNITS},

  {"MAX_IOV", "6",
   "Maximum IOV count that can contain user-defined payload in a single\n"
   "call to non-blocking vector socket send",
   ucs_offsetof(uct_tcp_iface_config_t, max_iov), UCS_CONFIG_TYPE_ULONG},

  {"SENDV_THRESH", "2kb",
   "Threshold for switching from send() to sendmsg() for short active messages",
   ucs_offsetof(uct_tcp_iface_config_t, sendv_thresh), UCS_CONFIG_TYPE_MEMUNITS},

  {"PREFER_DEFAULT", "y",
   "Give higher priority to the default network interface on the host",
   ucs_offsetof(uct_tcp_iface_config_t, prefer_default), UCS_CONFIG_TYPE_BOOL},

  {"MAX_POLL", UCS_PP_MAKE_STRING(UCT_TCP_MAX_EVENTS),
   "Number of times to poll on a ready socket. 0 - no polling, -1 - until drained",
   ucs_offsetof(uct_tcp_iface_config_t, max_poll), UCS_CONFIG_TYPE_UINT},

  {"NODELAY", "y",
   "Set TCP_NODELAY socket option to disable Nagle algorithm. Setting this\n"
   "option usually provides better performance",
   ucs_offsetof(uct_tcp_iface_config_t, sockopt_nodelay), UCS_CONFIG_TYPE_BOOL},

  {"SNDBUF", "auto",
   "Socket send buffer size",
   ucs_offsetof(uct_tcp_iface_config_t, sockopt_sndbuf), UCS_CONFIG_TYPE_MEMUNITS},

  {"RCVBUF", "auto",
   "Socket receive buffer size",
   ucs_offsetof(uct_tcp_iface_config_t, sockopt_rcvbuf), UCS_CONFIG_TYPE_MEMUNITS},

  UCT_IFACE_MPOOL_CONFIG_FIELDS("TX_", -1, 8, "send",
                                ucs_offsetof(uct_tcp_iface_config_t, tx_mpool), ""),

  UCT_IFACE_MPOOL_CONFIG_FIELDS("RX_", -1, 8, "receive",
                                ucs_offsetof(uct_tcp_iface_config_t, rx_mpool), ""),

  {NULL}
};


static UCS_CLASS_DEFINE_DELETE_FUNC(uct_tcp_iface_t, uct_iface_t);

static ucs_status_t uct_tcp_iface_get_device_address(uct_iface_h tl_iface,
                                                     uct_device_addr_t *addr)
{
    uct_tcp_iface_t *iface = ucs_derived_of(tl_iface, uct_tcp_iface_t);

    *(struct in_addr*)addr = iface->config.ifaddr.sin_addr;
    return UCS_OK;
}

static ucs_status_t uct_tcp_iface_get_address(uct_iface_h tl_iface, uct_iface_addr_t *addr)
{
    uct_tcp_iface_t *iface = ucs_derived_of(tl_iface, uct_tcp_iface_t);

    *(in_port_t*)addr = iface->config.ifaddr.sin_port;
    return UCS_OK;
}

static int uct_tcp_iface_is_reachable(const uct_iface_h tl_iface,
                                      const uct_device_addr_t *dev_addr,
                                      const uct_iface_addr_t *iface_addr)
{
    /* We always report that a peer is reachable. connect() call will
     * fail if the peer is unreachable when creating UCT/TCP EP */
    return 1;
}

static ucs_status_t uct_tcp_iface_query(uct_iface_h tl_iface, uct_iface_attr_t *attr)
{
    uct_tcp_iface_t *iface = ucs_derived_of(tl_iface, uct_tcp_iface_t);
    size_t am_buf_size     = iface->config.tx_seg_size - sizeof(uct_tcp_am_hdr_t);
    ucs_status_t status;
    int is_default;
    size_t mtu;

    uct_base_iface_query(&iface->super, attr);

    status = uct_tcp_netif_caps(iface->if_name, &attr->latency.overhead,
                                &attr->bandwidth.shared, &mtu);
    if (status != UCS_OK) {
        return status;
    }

    attr->iface_addr_len   = sizeof(in_port_t);
    attr->device_addr_len  = sizeof(struct in_addr);
    attr->cap.flags        = UCT_IFACE_FLAG_CONNECT_TO_IFACE |
                             UCT_IFACE_FLAG_AM_SHORT         |
                             UCT_IFACE_FLAG_AM_BCOPY         |
                             UCT_IFACE_FLAG_PENDING          |
                             UCT_IFACE_FLAG_CB_SYNC          |
                             UCT_IFACE_FLAG_EVENT_SEND_COMP  |
                             UCT_IFACE_FLAG_EVENT_RECV;

    attr->cap.am.max_short = am_buf_size;
    attr->cap.am.max_bcopy = am_buf_size;

    if (iface->config.zcopy.max_iov > UCT_TCP_EP_ZCOPY_SERVICE_IOV_COUNT) {
        /* AM */
        attr->cap.am.max_iov          = iface->config.zcopy.max_iov -
                                        UCT_TCP_EP_ZCOPY_SERVICE_IOV_COUNT;
        attr->cap.am.max_zcopy        = iface->config.rx_seg_size -
                                        sizeof(uct_tcp_am_hdr_t);
        attr->cap.am.max_hdr          = iface->config.zcopy.max_hdr;
        attr->cap.am.opt_zcopy_align  = 512;
        attr->cap.am.align_mtu        = mtu;
        attr->cap.flags              |= UCT_IFACE_FLAG_AM_ZCOPY;

        /* PUT */
        attr->cap.put.max_iov          = iface->config.zcopy.max_iov -
                                         UCT_TCP_EP_ZCOPY_SERVICE_IOV_COUNT;
        attr->cap.put.max_zcopy        = UCT_TCP_EP_PUT_ZCOPY_MAX -
                                         UCT_TCP_EP_PUT_SERVICE_LENGTH;
        attr->cap.put.opt_zcopy_align  = 512;
        attr->cap.put.align_mtu        = mtu;
        attr->cap.flags               |= UCT_IFACE_FLAG_PUT_ZCOPY;
    }

    attr->bandwidth.dedicated = 0;
    attr->latency.growth      = 0;
    attr->overhead            = 50e-6;  /* 50 usec */

    if (iface->config.prefer_default) {
        status = uct_tcp_netif_is_default(iface->if_name, &is_default);
        if (status != UCS_OK) {
             return status;
        }

        attr->priority    = is_default ? 0 : 1;
    } else {
        attr->priority    = 0;
    }

    return UCS_OK;
}

static ucs_status_t uct_tcp_iface_event_fd_get(uct_iface_h tl_iface, int *fd_p)
{
    uct_tcp_iface_t *iface = ucs_derived_of(tl_iface, uct_tcp_iface_t);

    return ucs_event_set_fd_get(iface->event_set, fd_p);
}

static void uct_tcp_iface_handle_events(void *callback_data,
                                        int events, void *arg)
{
    unsigned *count  = (unsigned*)arg;
    uct_tcp_ep_t *ep = (uct_tcp_ep_t*)callback_data;

    ucs_assertv(ep->conn_state != UCT_TCP_EP_CONN_STATE_CLOSED, "ep=%p", ep);

    if (events & UCS_EVENT_SET_EVREAD) {
        *count += uct_tcp_ep_progress_rx(ep);
    }
    if (events & UCS_EVENT_SET_EVWRITE) {
        *count += uct_tcp_ep_progress_tx(ep);
    }
}

unsigned uct_tcp_iface_progress(uct_iface_h tl_iface)
{
    uct_tcp_iface_t *iface = ucs_derived_of(tl_iface, uct_tcp_iface_t);
    unsigned max_events    = iface->config.max_poll;
    unsigned count         = 0;
    unsigned read_events;
    ucs_status_t status;

    do {
        read_events = ucs_min(ucs_sys_event_set_max_wait_events, max_events);
        status = ucs_event_set_wait(iface->event_set, &read_events,
                                    0, uct_tcp_iface_handle_events,
                                    (void *)&count);
        max_events -= read_events;
        ucs_trace_poll("iface=%p ucs_event_set_wait() returned %d: "
                       "read events=%u, total=%u",
                       iface, status, read_events,
                       iface->config.max_poll - max_events);
    } while ((max_events > 0) && (read_events == UCT_TCP_MAX_EVENTS) &&
             ((status == UCS_OK) || (status == UCS_INPROGRESS)));

    return count;
}

static ucs_status_t uct_tcp_iface_flush(uct_iface_h tl_iface, unsigned flags,
                                        uct_completion_t *comp)
{
    uct_tcp_iface_t *iface = ucs_derived_of(tl_iface, uct_tcp_iface_t);

    if (comp != NULL) {
        return UCS_ERR_UNSUPPORTED;
    }

    if (iface->outstanding) {
        UCT_TL_IFACE_STAT_FLUSH_WAIT(&iface->super);
        return UCS_INPROGRESS;
    }

    UCT_TL_IFACE_STAT_FLUSH(&iface->super);
    return UCS_OK;
}

static void uct_tcp_iface_listen_close(uct_tcp_iface_t *iface)
{
    if (iface->listen_fd != -1) {
        close(iface->listen_fd);
        iface->listen_fd = -1;
    }
}

static void uct_tcp_iface_connect_handler(int listen_fd, void *arg)
{
    uct_tcp_iface_t *iface = arg;
    struct sockaddr_in peer_addr;
    socklen_t addrlen;
    ucs_status_t status;
    int fd;

    ucs_assert(listen_fd == iface->listen_fd);

    for (;;) {
        addrlen = sizeof(peer_addr);

        fd = accept(iface->listen_fd, (struct sockaddr*)&peer_addr, &addrlen);
        if (fd < 0) {
            if ((errno != EAGAIN) && (errno != EWOULDBLOCK) && (errno != EINTR)) {
                ucs_error("accept() failed: %m");
                uct_tcp_iface_listen_close(iface);
            }
            return;
        }

        status = uct_tcp_cm_handle_incoming_conn(iface, &peer_addr, fd);
        if (status != UCS_OK) {
            close(fd);
            return;
        }
    }
}

ucs_status_t uct_tcp_iface_set_sockopt(uct_tcp_iface_t *iface, int fd)
{
    ucs_status_t status;

    status = ucs_socket_setopt(fd, IPPROTO_TCP, TCP_NODELAY,
                               (const void*)&iface->sockopt.nodelay,
                               sizeof(int));
    if (status != UCS_OK) {
        return status;
    }

    if (iface->sockopt.sndbuf != UCS_MEMUNITS_AUTO) {
        status = ucs_socket_setopt(fd, SOL_SOCKET, SO_SNDBUF,
                                   (const void*)&iface->sockopt.sndbuf,
                                   sizeof(int));
        if (status != UCS_OK) {
            return status;
        }
    }

    if (iface->sockopt.rcvbuf != UCS_MEMUNITS_AUTO) {
        status = ucs_socket_setopt(fd, SOL_SOCKET, SO_RCVBUF,
                                   (const void*)&iface->sockopt.rcvbuf,
                                   sizeof(int));
        if (status != UCS_OK) {
            return status;
        }
    }

    return UCS_OK;
}

static uct_iface_ops_t uct_tcp_iface_ops = {
    .ep_am_short              = uct_tcp_ep_am_short,
    .ep_am_bcopy              = uct_tcp_ep_am_bcopy,
    .ep_am_zcopy              = uct_tcp_ep_am_zcopy,
    .ep_put_zcopy             = uct_tcp_ep_put_zcopy,
    .ep_pending_add           = uct_tcp_ep_pending_add,
    .ep_pending_purge         = uct_tcp_ep_pending_purge,
    .ep_flush                 = uct_tcp_ep_flush,
    .ep_fence                 = uct_base_ep_fence,
    .ep_create                = uct_tcp_ep_create,
    .ep_destroy               = uct_tcp_ep_destroy,
    .iface_flush              = uct_tcp_iface_flush,
    .iface_fence              = uct_base_iface_fence,
    .iface_progress_enable    = uct_base_iface_progress_enable,
    .iface_progress_disable   = uct_base_iface_progress_disable,
    .iface_progress           = uct_tcp_iface_progress,
    .iface_event_fd_get       = uct_tcp_iface_event_fd_get,
    .iface_event_arm          = ucs_empty_function_return_success,
    .iface_close              = UCS_CLASS_DELETE_FUNC_NAME(uct_tcp_iface_t),
    .iface_query              = uct_tcp_iface_query,
    .iface_get_address        = uct_tcp_iface_get_address,
    .iface_get_device_address = uct_tcp_iface_get_device_address,
    .iface_is_reachable       = uct_tcp_iface_is_reachable
};

static ucs_status_t uct_tcp_iface_listener_init(uct_tcp_iface_t *iface)
{
    struct sockaddr_in bind_addr = iface->config.ifaddr;
    socklen_t addrlen            = sizeof(bind_addr);
    int backlog                  = ucs_socket_max_conn();
    ucs_status_t status;
    int ret;

    /* Create the server socket for accepting incoming connections */
    status = ucs_socket_create(AF_INET, SOCK_STREAM, &iface->listen_fd);
    if (status != UCS_OK) {
        return status;
    }

    /* Set the server socket to non-blocking mode */
    status = ucs_sys_fcntl_modfl(iface->listen_fd, O_NONBLOCK, 0);
    if (status != UCS_OK) {
        goto err_close_sock;
    }

    /* Loop until unused port found */
    do {
        /* Bind socket to random available port */
        bind_addr.sin_port = 0;
        ret = bind(iface->listen_fd, (struct sockaddr*)&bind_addr, sizeof(bind_addr));
    } while ((ret < 0) && (errno == EADDRINUSE));

    if (ret < 0) {
        ucs_error("bind(fd=%d) failed: %m", iface->listen_fd);
        status = UCS_ERR_IO_ERROR;
        goto err_close_sock;
    }

    /* Get the port which was selected for the socket */
    ret = getsockname(iface->listen_fd, (struct sockaddr*)&bind_addr, &addrlen);
    if (ret < 0) {
        ucs_error("getsockname(fd=%d) failed: %m", iface->listen_fd);
        status = UCS_ERR_IO_ERROR;
        goto err_close_sock;
    }
    iface->config.ifaddr.sin_port = bind_addr.sin_port;

    /* Listen for connections */
    ret = listen(iface->listen_fd, backlog);
    if (ret < 0) {
        ucs_error("listen(fd=%d; backlog=%d)",
                  iface->listen_fd, backlog);
        status = UCS_ERR_IO_ERROR;
        goto err_close_sock;
    }

    ucs_debug("tcp_iface %p: listening for connections on %s:%d", iface,
              inet_ntoa(bind_addr.sin_addr), ntohs(bind_addr.sin_port));

    /* Register event handler for incoming connections */
    status = ucs_async_set_event_handler(iface->super.worker->async->mode,
                                         iface->listen_fd,
                                         UCS_EVENT_SET_EVREAD |
                                         UCS_EVENT_SET_EVERR,
                                         uct_tcp_iface_connect_handler, iface,
                                         iface->super.worker->async);
    if (status != UCS_OK) {
        goto err_close_sock;
    }

    return UCS_OK;

err_close_sock:
    close(iface->listen_fd);
    return status;
}

static ucs_mpool_ops_t uct_tcp_mpool_ops = {
    ucs_mpool_chunk_malloc,
    ucs_mpool_chunk_free,
    NULL,
    NULL
};

static UCS_CLASS_INIT_FUNC(uct_tcp_iface_t, uct_md_h md, uct_worker_h worker,
                           const uct_iface_params_t *params,
                           const uct_iface_config_t *tl_config)
{
    uct_tcp_iface_config_t *config = ucs_derived_of(tl_config,
                                                    uct_tcp_iface_config_t);
    ucs_status_t status;

    UCT_CHECK_PARAM(params->field_mask & UCT_IFACE_PARAM_FIELD_OPEN_MODE,
                    "UCT_IFACE_PARAM_FIELD_OPEN_MODE is not defined");
    if (!(params->open_mode & UCT_IFACE_OPEN_MODE_DEVICE)) {
        ucs_error("only UCT_IFACE_OPEN_MODE_DEVICE is supported");
        return UCS_ERR_UNSUPPORTED;
    }

    if (ucs_derived_of(worker, uct_priv_worker_t)->thread_mode == UCS_THREAD_MODE_MULTI) {
        ucs_error("TCP transport does not support multi-threaded worker");
        return UCS_ERR_INVALID_PARAM;
    }

    UCS_CLASS_CALL_SUPER_INIT(uct_base_iface_t, &uct_tcp_iface_ops, md, worker,
                              params, tl_config
                              UCS_STATS_ARG((params->field_mask &
                                             UCT_IFACE_PARAM_FIELD_STATS_ROOT) ?
                                            params->stats_root : NULL)
                              UCS_STATS_ARG(params->mode.device.dev_name));

    ucs_strncpy_zero(self->if_name, params->mode.device.dev_name,
                     sizeof(self->if_name));
    self->outstanding        = 0;
    self->config.tx_seg_size = config->tx_seg_size +
                               sizeof(uct_tcp_am_hdr_t);
    self->config.rx_seg_size = config->rx_seg_size +
                               sizeof(uct_tcp_am_hdr_t);

    if (ucs_iov_get_max() >= UCT_TCP_EP_AM_SHORTV_IOV_COUNT) {
        self->config.sendv_thresh = config->sendv_thresh;
    } else {
        /* AM Short with non-blocking vector send can't be used */
        self->config.sendv_thresh = UCS_MEMUNITS_INF;
    }

    /* Maximum IOV count allowed by user's configuration (considering TCP
     * protocol and user's AM headers that use 1st and 2nd IOVs
     * correspondingly) and system constraints */
    self->config.zcopy.max_iov    = ucs_min(config->max_iov +
<<<<<<< HEAD
                                            UCT_TCP_EP_ZCOPY_SERVICE_IOV_COUNT,
                                            ucs_socket_max_iov());
=======
                                            UCT_TCP_EP_AM_ZCOPY_SERVICE_IOV_COUNT,
                                            ucs_iov_get_max());
>>>>>>> bda13e93
    /* Use a remaining part of TX segment for AM Zcopy header */
    self->config.zcopy.hdr_offset = (sizeof(uct_tcp_ep_zcopy_tx_t) +
                                     sizeof(struct iovec) *
                                     self->config.zcopy.max_iov);
    if ((self->config.zcopy.hdr_offset > self->config.tx_seg_size) &&
        (self->config.zcopy.max_iov > UCT_TCP_EP_ZCOPY_SERVICE_IOV_COUNT)) {
        ucs_error("AM Zcopy context (%zu) must be <= TX segment size (%zu). "
                  "It can be adjusted by decreasing maximum IOV count (%zu)",
                  self->config.zcopy.hdr_offset, self->config.tx_seg_size,
                  self->config.zcopy.max_iov);
        return UCS_ERR_INVALID_PARAM;
    }

    self->config.zcopy.max_hdr  = self->config.tx_seg_size -
                                  self->config.zcopy.hdr_offset;
    self->config.prefer_default = config->prefer_default;
    self->config.max_poll       = config->max_poll;
    self->sockopt.nodelay       = config->sockopt_nodelay;
    self->sockopt.sndbuf        = config->sockopt_sndbuf;
    self->sockopt.rcvbuf        = config->sockopt_rcvbuf;
    ucs_list_head_init(&self->ep_list);
    kh_init_inplace(uct_tcp_cm_eps, &self->ep_cm_map);

    if (self->config.tx_seg_size > self->config.rx_seg_size) {
        ucs_error("RX segment size (%zu) must be >= TX segment size (%zu)",
                  self->config.rx_seg_size, self->config.tx_seg_size);
        return UCS_ERR_INVALID_PARAM;
    }

    status = ucs_mpool_init(&self->tx_mpool, 0, self->config.tx_seg_size,
                            0, UCS_SYS_CACHE_LINE_SIZE,
                            (config->tx_mpool.bufs_grow == 0) ?
                            32 : config->tx_mpool.bufs_grow,
                            config->tx_mpool.max_bufs,
                            &uct_tcp_mpool_ops, "uct_tcp_iface_tx_buf_mp");
    if (status != UCS_OK) {
        goto err;
    }

    status = ucs_mpool_init(&self->rx_mpool, 0, self->config.rx_seg_size * 2,
                            0, UCS_SYS_CACHE_LINE_SIZE,
                            (config->rx_mpool.bufs_grow == 0) ?
                            32 : config->rx_mpool.bufs_grow,
                            config->rx_mpool.max_bufs,
                            &uct_tcp_mpool_ops, "uct_tcp_iface_rx_buf_mp");
    if (status != UCS_OK) {
        goto err_cleanup_tx_mpool;
    }

    status = uct_tcp_netif_inaddr(self->if_name, &self->config.ifaddr,
                                  &self->config.netmask);
    if (status != UCS_OK) {
        goto err_cleanup_rx_mpool;
    }

    status = ucs_event_set_create(&self->event_set);
    if (status != UCS_OK) {
        status = UCS_ERR_IO_ERROR;
        goto err_cleanup_rx_mpool;
    }

    status = uct_tcp_iface_listener_init(self);
    if (status != UCS_OK) {
        goto err_cleanup_event_set;
    }

    return UCS_OK;

err_cleanup_event_set:
    ucs_event_set_cleanup(self->event_set);
err_cleanup_rx_mpool:
    ucs_mpool_cleanup(&self->rx_mpool, 1);
err_cleanup_tx_mpool:
    ucs_mpool_cleanup(&self->tx_mpool, 1);
err:
    return status;
}

static void uct_tcp_iface_ep_list_cleanup(uct_tcp_iface_t *iface,
                                          ucs_list_link_t *ep_list)
{
    uct_tcp_ep_t *ep, *tmp;

    ucs_list_for_each_safe(ep, tmp, ep_list, list) {
        uct_tcp_cm_purge_ep(ep);
        uct_tcp_ep_destroy_internal(&ep->super.super);
    }
}

static void uct_tcp_iface_eps_cleanup(uct_tcp_iface_t *iface)
{
    ucs_list_link_t *ep_list;

    uct_tcp_iface_ep_list_cleanup(iface, &iface->ep_list);

    kh_foreach_value(&iface->ep_cm_map, ep_list, {
        uct_tcp_iface_ep_list_cleanup(iface, ep_list);
        ucs_free(ep_list);
    });

    kh_destroy_inplace(uct_tcp_cm_eps, &iface->ep_cm_map);
}

void uct_tcp_iface_add_ep(uct_tcp_ep_t *ep)
{
    uct_tcp_iface_t *iface = ucs_derived_of(ep->super.super.iface,
                                            uct_tcp_iface_t);
    UCS_ASYNC_BLOCK(iface->super.worker->async);
    ucs_list_add_tail(&iface->ep_list, &ep->list);
    UCS_ASYNC_UNBLOCK(iface->super.worker->async);
}

void uct_tcp_iface_remove_ep(uct_tcp_ep_t *ep)
{
    uct_tcp_iface_t *iface = ucs_derived_of(ep->super.super.iface,
                                            uct_tcp_iface_t);
    UCS_ASYNC_BLOCK(iface->super.worker->async);
    ucs_list_del(&ep->list);
    UCS_ASYNC_UNBLOCK(iface->super.worker->async);
}

static UCS_CLASS_CLEANUP_FUNC(uct_tcp_iface_t)
{
    ucs_status_t status;

    ucs_debug("tcp_iface %p: destroying", self);

    uct_base_iface_progress_disable(&self->super.super,
                                    UCT_PROGRESS_SEND |
                                    UCT_PROGRESS_RECV);

    status = ucs_async_remove_handler(self->listen_fd, 1);
    if (status != UCS_OK) {
        ucs_warn("failed to remove handler for server socket fd=%d", self->listen_fd);
    }

    uct_tcp_iface_eps_cleanup(self);

    ucs_mpool_cleanup(&self->rx_mpool, 1);
    ucs_mpool_cleanup(&self->tx_mpool, 1);

    uct_tcp_iface_listen_close(self);
    ucs_event_set_cleanup(self->event_set);
}

UCS_CLASS_DEFINE(uct_tcp_iface_t, uct_base_iface_t);
static UCS_CLASS_DEFINE_NEW_FUNC(uct_tcp_iface_t, uct_iface_t, uct_md_h,
                                 uct_worker_h, const uct_iface_params_t*,
                                 const uct_iface_config_t*);

ucs_status_t uct_tcp_query_devices(uct_md_h md,
                                   uct_tl_device_resource_t **devices_p,
                                   unsigned *num_devices_p)
{
    uct_tl_device_resource_t *devices, *tmp;
    static const char *netdev_dir = "/sys/class/net";
    struct dirent *entry;
    unsigned num_devices;
    ucs_status_t status;
    DIR *dir;

    dir = opendir(netdev_dir);
    if (dir == NULL) {
        ucs_error("opendir(%s) failed: %m", netdev_dir);
        status = UCS_ERR_IO_ERROR;
        goto out;
    }

    devices     = NULL;
    num_devices = 0;
    for (;;) {
        errno = 0;
        entry = readdir(dir);
        if (entry == NULL) {
            if (errno != 0) {
                ucs_error("readdir(%s) failed: %m", netdev_dir);
                ucs_free(devices);
                status = UCS_ERR_IO_ERROR;
                goto out_closedir;
            }
            break; /* no more items */
        }

        /* According to the sysfs(5) manual page, all of entries
         * has to be a symbolic link representing one of the real
         * or virtual networking devices that are visible in the
         * network namespace of the process that is accessing the
         * directory. Let's avoid checking files that are not a
         * symbolic link, e.g. "." and ".." entries */
        if (entry->d_type != DT_LNK) {
            continue;
        }

        if (!ucs_netif_is_active(entry->d_name)) {
            continue;
        }

        tmp = ucs_realloc(devices, sizeof(*devices) * (num_devices + 1),
                          "tcp devices");
        if (tmp == NULL) {
            ucs_free(devices);
            status = UCS_ERR_NO_MEMORY;
            goto out_closedir;
        }
        devices = tmp;

        ucs_snprintf_zero(devices[num_devices].name,
                          sizeof(devices[num_devices].name),
                          "%s", entry->d_name);
        devices[num_devices].type = UCT_DEVICE_TYPE_NET;
        ++num_devices;
    }

    *num_devices_p = num_devices;
    *devices_p     = devices;
    status         = UCS_OK;

out_closedir:
    closedir(dir);
out:
    return status;
}

UCT_TL_DEFINE(&uct_tcp_component, tcp, uct_tcp_query_devices, uct_tcp_iface_t,
              "TCP_", uct_tcp_iface_config_table, uct_tcp_iface_config_t);<|MERGE_RESOLUTION|>--- conflicted
+++ resolved
@@ -453,13 +453,8 @@
      * protocol and user's AM headers that use 1st and 2nd IOVs
      * correspondingly) and system constraints */
     self->config.zcopy.max_iov    = ucs_min(config->max_iov +
-<<<<<<< HEAD
                                             UCT_TCP_EP_ZCOPY_SERVICE_IOV_COUNT,
-                                            ucs_socket_max_iov());
-=======
-                                            UCT_TCP_EP_AM_ZCOPY_SERVICE_IOV_COUNT,
                                             ucs_iov_get_max());
->>>>>>> bda13e93
     /* Use a remaining part of TX segment for AM Zcopy header */
     self->config.zcopy.hdr_offset = (sizeof(uct_tcp_ep_zcopy_tx_t) +
                                      sizeof(struct iovec) *

/**
* Copyright (C) Mellanox Technologies Ltd. 2001-2015.  ALL RIGHTS RESERVED.
* Copyright (c) 2007-2009 Cisco Systems, Inc.  All rights reserved.
* Copyright (c) 2009      IBM Corporation.  All rights reserved.
*
* See file LICENSE for terms.
*/

#include "cm.h"

#include <ucs/arch/atomic.h>
#include <ucs/async/async.h>
#include <uct/base/uct_log.h>
#include <infiniband/arch.h>


typedef struct uct_cm_iov {
    uct_pack_callback_t pack;
    const void          *arg;
    size_t              length;
} uct_cm_iov_t;


static UCS_CLASS_INIT_FUNC(uct_cm_ep_t, uct_iface_t *tl_iface,
                           const uct_device_addr_t *dev_addr,
                           const uct_iface_addr_t *iface_addr)

{
    uct_cm_iface_t *iface = ucs_derived_of(tl_iface, uct_cm_iface_t);

    UCS_CLASS_CALL_SUPER_INIT(uct_base_ep_t, &iface->super.super);
    self->dest_addr  = *(const uct_sockaddr_ib_t*)iface_addr;
    return UCS_OK;
}

static UCS_CLASS_CLEANUP_FUNC(uct_cm_ep_t)
{
    ucs_trace_func("");
}

UCS_CLASS_DEFINE(uct_cm_ep_t, uct_base_ep_t);
UCS_CLASS_DEFINE_NEW_FUNC(uct_cm_ep_t, uct_ep_t, uct_iface_h,
                          const uct_device_addr_t *, const uct_iface_addr_t *);
UCS_CLASS_DEFINE_DELETE_FUNC(uct_cm_ep_t, uct_ep_t);


static ucs_status_t uct_cm_ep_fill_path_rec(uct_cm_ep_t *ep,
                                            struct ibv_sa_path_rec *path)
{
    uct_cm_iface_t *iface = ucs_derived_of(ep->super.super.iface, uct_cm_iface_t);

    path->dgid.global.subnet_prefix = ep->dest_addr.subnet_prefix;
    path->dgid.global.interface_id  = ep->dest_addr.guid;
    path->sgid                      = iface->super.gid;
    path->dlid                      = htons(ep->dest_addr.lid);
    path->slid                      = htons(uct_ib_iface_port_attr(&iface->super)->lid);
    path->raw_traffic               = 0; /* IB traffic */
    path->flow_label                = 0;
    path->hop_limit                 = 0;
    path->traffic_class             = 0;
    path->reversible                = htonl(1); /* IBCM currently only supports reversible paths */
    path->numb_path                 = 0;
    path->pkey                      = ntohs(iface->super.pkey_value);
    path->sl                        = iface->super.sl;
    path->mtu_selector              = 2; /* EQ */
    path->mtu                       = uct_ib_iface_port_attr(&iface->super)->active_mtu;
    path->rate_selector             = 2; /* EQ */
    path->rate                      = IBV_RATE_MAX;
    path->packet_life_time_selector = 2; /* EQ */
    path->packet_life_time          = 0;
    path->preference                = 0; /* Use first path */
    return UCS_OK;
}

static void uct_cm_dump_path(struct ibv_sa_path_rec *path)
{
    char sgid_buf[256];
    char dgid_buf[256];

    inet_ntop(AF_INET6, &path->dgid, dgid_buf, sizeof(dgid_buf));
    inet_ntop(AF_INET6, &path->sgid, sgid_buf, sizeof(sgid_buf));

    ucs_trace_data("slid %d sgid %s dlid %d dgid %s",
                   ntohs(path->slid), sgid_buf, ntohs(path->dlid), dgid_buf);
    ucs_trace_data("traffic %d flow_label %d hop %d class %d revers. 0x%x "
                   "numb %d pkey 0x%x sl %d",
                   path->raw_traffic, path->flow_label, path->hop_limit,
                   path->traffic_class, path->reversible, path->numb_path,
                   path->pkey, path->sl);
    ucs_trace_data("mtu %d(%d) rate %d(%d) lifetime %d(%d) pref %d",
                   path->mtu, path->mtu_selector, path->rate, path->rate_selector,
                   path->packet_life_time, path->packet_life_time_selector,
                   path->preference);
}

ssize_t uct_cm_ep_am_bcopy(uct_ep_h tl_ep, uint8_t am_id,
                           uct_pack_callback_t pack_cb, void *arg)
{
    uct_cm_iface_t *iface = ucs_derived_of(tl_ep->iface, uct_cm_iface_t);
    uct_cm_ep_t *ep = ucs_derived_of(tl_ep, uct_cm_ep_t);
    struct ib_cm_sidr_req_param req;
    struct ibv_sa_path_rec path;
    struct ib_cm_id *id;
    ucs_status_t status;
    uct_cm_hdr_t *hdr;
    size_t payload_len;
    size_t total_len;
    int ret;

    UCT_CHECK_AM_ID(am_id);

    uct_cm_enter(iface);

    if (iface->num_outstanding >= iface->config.max_outstanding) {
        status = UCS_ERR_NO_RESOURCE;
        goto err;
    }

    /* Allocate temporary contiguous buffer */
    hdr = ucs_malloc(IB_CM_SIDR_REQ_PRIVATE_DATA_SIZE, "cm_send_buf");
    if (hdr == NULL) {
        status = UCS_ERR_NO_MEMORY;
        goto err;
    }

    payload_len = pack_cb(hdr + 1, arg);
    hdr->am_id  = am_id;
    hdr->length = payload_len;
    total_len   = sizeof(*hdr) + payload_len;

    status = uct_cm_ep_fill_path_rec(ep, &path);
    if (status != UCS_OK) {
        goto err_free;
    }

    /* Fill SIDR request */
    memset(&req, 0, sizeof req);
    req.path             = &path;
    req.service_id       = ep->dest_addr.id;
    req.timeout_ms       = iface->config.timeout_ms;
    req.private_data     = hdr;
    req.private_data_len = total_len;
    req.max_cm_retries   = iface->config.retry_count;

    /* Create temporary ID for this message. Will be released when getting REP. */
    ret = ib_cm_create_id(iface->cmdev, &id, NULL);
    if (ret) {
        ucs_error("ib_cm_create_id() failed: %m");
        status = UCS_ERR_IO_ERROR;
        goto err_free;
    }

    uct_cm_dump_path(&path);

    ret = ib_cm_send_sidr_req(id, &req);
    if (ret) {
        ucs_error("ib_cm_send_sidr_req() failed: %m");
        status = UCS_ERR_IO_ERROR;
        goto err_destroy_id;
    }

    iface->outstanding[iface->num_outstanding++] = id;
    UCT_TL_EP_STAT_OP(&ep->super, AM, BCOPY, payload_len);
    uct_cm_leave(iface);

    uct_cm_iface_trace_data(iface, UCT_AM_TRACE_TYPE_SEND, hdr,
                            "TX: SIDR_REQ [dlid %d svc 0x%"PRIx64"]",
                            ntohs(path.dlid), req.service_id);
    ucs_free(hdr);
    return payload_len;

err_destroy_id:
    ib_cm_destroy_id(id);
err_free:
    ucs_free(hdr);
err:
    uct_cm_leave(iface);
    return status;
}

ucs_status_t uct_cm_ep_pending_add(uct_ep_h tl_ep, uct_pending_req_t *req)
{
    uct_cm_iface_t *iface = ucs_derived_of(tl_ep->iface, uct_cm_iface_t);
    uct_cm_ep_t *ep = ucs_derived_of(tl_ep, uct_cm_ep_t);
    ucs_status_t status;

<<<<<<< HEAD
    uct_cm_enter(iface);
    ucs_derived_of(uct_pending_req_priv(req), uct_cm_pending_req_priv_t)->ep = ep;
    uct_pending_req_push(&iface->notify_q, req);
    uct_cm_leave(iface);
    return UCS_OK;
=======
    UCS_ASYNC_BLOCK(iface->super.super.worker->async);
    if (iface->num_outstanding < iface->config.max_outstanding) {
        status = UCS_ERR_BUSY;
    } else {
        ucs_derived_of(uct_pending_req_priv(req), uct_cm_pending_req_priv_t)->ep = ep;
        uct_pending_req_push(&iface->notify_q, req);
        status = UCS_OK;
    }
    UCS_ASYNC_UNBLOCK(iface->super.super.worker->async);
    return status;
>>>>>>> 8b8d03d8
}

void uct_cm_ep_pending_purge(uct_ep_h tl_ep, uct_pending_callback_t cb)
{
    uct_cm_iface_t *iface = ucs_derived_of(tl_ep->iface, uct_cm_iface_t);
    uct_cm_ep_t *ep = ucs_derived_of(tl_ep, uct_cm_ep_t);
    uct_cm_pending_req_priv_t *priv;

    uct_pending_queue_purge(priv, &iface->notify_q, priv->ep == ep, cb);
}

ucs_status_t uct_cm_ep_flush(uct_ep_h tl_ep)
{
    ucs_status_t status;

    status = uct_cm_iface_flush_do(tl_ep->iface);
    if (status == UCS_OK) {
        UCT_TL_EP_STAT_FLUSH(ucs_derived_of(tl_ep, uct_base_ep_t));
    } else {
        UCT_TL_EP_STAT_FLUSH_WAIT(ucs_derived_of(tl_ep, uct_base_ep_t));
    }
    return status;
}<|MERGE_RESOLUTION|>--- conflicted
+++ resolved
@@ -184,14 +184,7 @@
     uct_cm_ep_t *ep = ucs_derived_of(tl_ep, uct_cm_ep_t);
     ucs_status_t status;
 
-<<<<<<< HEAD
     uct_cm_enter(iface);
-    ucs_derived_of(uct_pending_req_priv(req), uct_cm_pending_req_priv_t)->ep = ep;
-    uct_pending_req_push(&iface->notify_q, req);
-    uct_cm_leave(iface);
-    return UCS_OK;
-=======
-    UCS_ASYNC_BLOCK(iface->super.super.worker->async);
     if (iface->num_outstanding < iface->config.max_outstanding) {
         status = UCS_ERR_BUSY;
     } else {
@@ -199,9 +192,8 @@
         uct_pending_req_push(&iface->notify_q, req);
         status = UCS_OK;
     }
-    UCS_ASYNC_UNBLOCK(iface->super.super.worker->async);
+    uct_cm_leave(iface);
     return status;
->>>>>>> 8b8d03d8
 }
 
 void uct_cm_ep_pending_purge(uct_ep_h tl_ep, uct_pending_callback_t cb)

--- conflicted
+++ resolved
@@ -327,18 +327,15 @@
     }
 
     memset(&iface_params, 0, sizeof(iface_params));
-    iface_params.tl_name     = resource->tl_rsc.tl_name;
-    iface_params.dev_name    = resource->tl_rsc.dev_name;
-    iface_params.stats_root  = UCS_STATS_RVAL(worker->stats);
-    iface_params.rx_headroom = rx_headroom;
-    iface_params.cpu_mask    = *cpu_mask_param;
-<<<<<<< HEAD
+    iface_params.tl_name         = resource->tl_rsc.tl_name;
+    iface_params.dev_name        = resource->tl_rsc.dev_name;
+    iface_params.stats_root      = UCS_STATS_RVAL(worker->stats);
+    iface_params.rx_headroom     = rx_headroom;
+    iface_params.cpu_mask        = *cpu_mask_param;
     iface_params.err_handler_arg = worker;
     iface_params.err_handler     = ucp_worker_iface_error_handler;
-=======
-    iface_params.eager_arg   = worker;
-    iface_params.eager_cb    = ucp_tag_offload_unexp_eager;
->>>>>>> b972dd35
+    iface_params.eager_arg       = worker;
+    iface_params.eager_cb        = ucp_tag_offload_unexp_eager;
 
     /* Open UCT interface */
     status = uct_iface_open(context->tl_mds[resource->md_index].md, worker->uct,

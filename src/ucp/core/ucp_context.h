/**
 * Copyright (C) Mellanox Technologies Ltd. 2001-2015.  ALL RIGHTS RESERVED.
 * Copyright (C) ARM Ltd. 2016.  ALL RIGHTS RESERVED.
 *
 * See file LICENSE for terms.
 */


#ifndef UCP_CONTEXT_H_
#define UCP_CONTEXT_H_

#include "ucp_types.h"
#include "ucp_thread.h"

#include <ucp/api/ucp.h>
#include <uct/api/uct.h>
#include <ucs/datastruct/mpool.h>
#include <ucs/datastruct/queue_types.h>
#include <ucs/type/component.h>
#include <ucs/type/spinlock.h>


enum {
    /* The flag indicates that the resource may be used for auxiliary
     * wireup communications only */
    UCP_TL_RSC_FLAG_AUX = UCS_BIT(0)

};


typedef struct ucp_context_config {
    /** Threshold for switching UCP to buffered copy(bcopy) protocol */
    size_t                                 bcopy_thresh;
    /** Threshold for switching UCP to rendezvous protocol */
    size_t                                 rndv_thresh;
    /** Threshold for switching UCP to rendezvous protocol in case the calculated
     *  threshold is zero or negative */
    size_t                                 rndv_thresh_fallback;
    /** The percentage allowed for performance difference between rendezvous
     *  and the eager_zcopy protocol */
    double                                 rndv_perf_diff;
    /** Threshold for switching UCP to zero copy protocol */
    size_t                                 zcopy_thresh;
    /** Communication scheme in RNDV protocol */
    ucp_rndv_mode_t                        rndv_mode;
    /** Estimation of bcopy bandwidth */
    size_t                                 bcopy_bw;
    /** Segment size in the worker pre-registered memory pool */
    size_t                                 seg_size;
    /** Threshold for using tag matching offload capabilities. Smaller buffers
     *  will not be posted to the transport. */
    size_t                                 tm_thresh;
    /** Tag matching offload status (try, on or off) */
    ucs_ternary_value_t                    tm_offload;
    /** Upper bound for posting tm offload receives with internal UCP
     *  preregistered bounce buffers. */
    size_t                                 tm_max_bcopy;
    /** Maximal size of worker name for debugging */
    unsigned                               max_worker_name;
    /** Atomic mode */
    ucp_atomic_mode_t                      atomic_mode;
    /** If use mutex for MT support or not */
    int                                    use_mt_mutex;
    /** On-demand progress */
    int                                    adaptive_progress;
    /** Rendezvous-get multi-lane support */
    unsigned                               max_rndv_lanes;
} ucp_context_config_t;


struct ucp_config {
    /** Array of device lists names to use.
     *  This array holds three lists - network devices, shared memory devices
     *  and acceleration devices */
    ucs_config_names_array_t               devices[UCT_DEVICE_TYPE_LAST];
    /** Array of transport names to use */
    ucs_config_names_array_t               tls;
    /** Array of memory allocation methods */
    UCS_CONFIG_STRING_ARRAY_FIELD(methods) alloc_prio;
    /** Configuration saved directly in the context */
    ucp_context_config_t                   ctx;
};


/**
 * UCP communication resource descriptor
 */
typedef struct ucp_tl_resource_desc {
    uct_tl_resource_desc_t        tl_rsc;   /* UCT resource descriptor */
    ucp_rsc_index_t               md_index; /* Memory domain index (within the context) */
    uint16_t                      tl_name_csum; /* Checksum of transport name */
    uint8_t                       flags; /* Flags that describe resource specifics */
} ucp_tl_resource_desc_t;


/**
 * Transport aliases.
 */
typedef struct ucp_tl_alias {
    const char                    *alias;   /* Alias name */
    const char*                   tls[8];   /* Transports which are selected by the alias */
} ucp_tl_alias_t;


/**
 * Memory domain.
 */
typedef struct ucp_tl_md {
    uct_md_h                      md;       /* Memory domain handle */
    uct_md_resource_desc_t        rsc;      /* Memory domain resource */
    uct_md_attr_t                 attr;     /* Memory domain attributes */
} ucp_tl_md_t;


/**
 * UCP context
 */
typedef struct ucp_context {
    ucp_tl_md_t                   *tl_mds;    /* Memory domain resources */
    ucp_rsc_index_t               num_mds;    /* Number of memory domains */

    /* List of MDs which detect non host memory type */
    ucp_rsc_index_t               mem_type_tl_mds[UCT_MD_MEM_TYPE_LAST];
    ucp_rsc_index_t               num_mem_type_mds;  /* Number of mem type MDs */

    ucp_tl_resource_desc_t        *tl_rscs;   /* Array of communication resources */
    ucp_rsc_index_t               num_tls;    /* Number of resources in the array*/

<<<<<<< HEAD
=======
    ucs_mpool_t                   rkey_mp;    /* Pool for memory keys */

    ucp_tag_match_t               tm;         /* Tag-matching queues and offload info */

>>>>>>> 850d55fe
    struct {

        /* Bitmap of features supported by the context */
        uint64_t                  features;
        uint64_t                  tag_sender_mask;

        /* How many endpoints are expected to be created */
        int                       est_num_eps;

        struct {
            size_t                         size;    /* Request size for user */
            ucp_request_init_callback_t    init;    /* Initialization user callback */
            ucp_request_cleanup_callback_t cleanup; /* Cleanup user callback */
        } request;

        /* Array of allocation methods, a mix of MD allocation methods and non-MD */
        struct {
            /* Allocation method */
            uct_alloc_method_t    method;

            /* MD name to use, if method is MD */
            char                  mdc_name[UCT_MD_COMPONENT_NAME_MAX];
        } *alloc_methods;
        unsigned                  num_alloc_methods;

        /* Configuration supplied by the user */
        ucp_context_config_t      ext;

    } config;

    /* All configurations about multithreading support */
    ucp_mt_lock_t                 mt_lock;

} ucp_context_t;


typedef struct ucp_am_handler {
    uint64_t                      features;
    uct_am_callback_t             cb;
    ucp_am_tracer_t               tracer;
    uint32_t                      flags;
    uct_am_callback_t             proxy_cb;
} ucp_am_handler_t;


/*
 * Define UCP active message handler.
 */
#define UCP_DEFINE_AM(_features, _id, _cb, _tracer, _flags) \
    UCS_STATIC_INIT { \
        ucp_am_handlers[_id].features = _features; \
        ucp_am_handlers[_id].cb       = _cb; \
        ucp_am_handlers[_id].tracer   = _tracer; \
        ucp_am_handlers[_id].flags    = _flags; \
    }


/**
 * Defines a proxy handler which counts received messages on ucp_worker_iface_t
 * context. It's used to determine if there is activity on a transport interface.
 */
#define UCP_DEFINE_AM_PROXY(_id) \
    \
    static ucs_status_t \
    ucp_am_##_id##_counting_proxy(void *arg, void *data, size_t length, \
                                  unsigned flags) \
    { \
        ucp_worker_iface_t *wiface = arg; \
        wiface->proxy_am_count++; \
        return ucp_am_handlers[_id].cb(wiface->worker, data, length, flags); \
    } \
    \
    UCS_STATIC_INIT { \
        ucp_am_handlers[_id].proxy_cb = ucp_am_##_id##_counting_proxy; \
    }


extern ucp_am_handler_t ucp_am_handlers[];


void ucp_dump_payload(ucp_context_h context, char *buffer, size_t max,
                      const void *data, size_t length);

void ucp_context_tag_offload_enable(ucp_context_h context);

uint64_t ucp_context_uct_atomic_iface_flags(ucp_context_h context);

const char * ucp_find_tl_name_by_csum(ucp_context_t *context, uint16_t tl_name_csum);

static inline double ucp_tl_iface_latency(ucp_context_h context,
                                          const uct_iface_attr_t *iface_attr)
{
    return iface_attr->latency.overhead +
           (iface_attr->latency.growth * context->config.est_num_eps);
}

#endif<|MERGE_RESOLUTION|>--- conflicted
+++ resolved
@@ -126,13 +126,8 @@
     ucp_tl_resource_desc_t        *tl_rscs;   /* Array of communication resources */
     ucp_rsc_index_t               num_tls;    /* Number of resources in the array*/
 
-<<<<<<< HEAD
-=======
     ucs_mpool_t                   rkey_mp;    /* Pool for memory keys */
 
-    ucp_tag_match_t               tm;         /* Tag-matching queues and offload info */
-
->>>>>>> 850d55fe
     struct {
 
         /* Bitmap of features supported by the context */

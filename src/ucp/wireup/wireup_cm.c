--- conflicted
+++ resolved
@@ -154,11 +154,7 @@
                 goto out;
             }
 
-<<<<<<< HEAD
-            ucp_wireup_assign_lane(ep, lane_idx, tl_ep, 0, "sockaddr TL lane");
-=======
             ucp_wireup_ep_set_next_ep(ep->uct_eps[lane_idx], tl_ep);
->>>>>>> f32886f6
         } else {
             ucs_assert(ucp_worker_iface_get_attr(worker, rsc_idx)->cap.flags &
                        UCT_IFACE_FLAG_CONNECT_TO_IFACE);
